--- conflicted
+++ resolved
@@ -22,11 +22,7 @@
   <parent>
     <artifactId>bookkeeper</artifactId>
     <groupId>org.apache.bookkeeper</groupId>
-<<<<<<< HEAD
     <version>4.3.6-TWTTR-OSS</version>
-=======
-    <version>4.3.5-TWTTR-OSS</version>
->>>>>>> bed4c05d
   </parent>
   <modelVersion>4.0.0</modelVersion>
   <groupId>org.apache.bookkeeper</groupId>
