--- conflicted
+++ resolved
@@ -330,14 +330,11 @@
             try {
                 storage.prepare(true);
                 storage.flush();
-                for (EntryLogMetadata meta : logsToRemove)
+                for (EntryLogMetadata meta : logsToRemove) {
                     removeEntryLog(meta.entryLogId);
+                }
             } catch (IOException e) {
-<<<<<<< HEAD
                 LOG.info("Exception when flushing cache and removing entry logs", e);
-=======
-                LOG.info("Exception when flushing cache", e);
->>>>>>> 723827ab
             } finally {
                 compacting.set(false);
             }
